import React, { useState } from 'react';
<<<<<<< HEAD
import { Info, Send } from 'lucide-react';
=======
// Removed invalid Lucide icon imports
>>>>>>> 6084d9d5
import { Button } from './ui/button';

export default function SubmitGrievanceForm() {
  const [formData, setFormData] = useState({
    district: '',
    municipality: '',
    ward_id: '', // store ward_id as string, convert to number for payload
    description: '',
  });
  const [wards, setWards] = useState([]);
  const [wardsLoading, setWardsLoading] = useState(false);
  // Fetch wards when municipality changes
  React.useEffect(() => {
    if (formData.municipality) {
      setWardsLoading(true);
      (async () => {
        try {
          const apiClient = (await import('@/lib/api-client')).default;
          const res = await apiClient.get(`/location/wards/?municipality_id=${formData.municipality}`);
          setWards(res.data);
        } catch {
          setWards([]);
        } finally {
          setWardsLoading(false);
        }
      })();
    } else {
      setWards([]);
    }
  }, [formData.municipality]);
    const [loading, setLoading] = useState(false);
    const [success, setSuccess] = useState('');
    const [error, setError] = useState('');
    const [urgencyDebug, setUrgencyDebug] = useState<{response?: any, predicted?: string}>({});

  const handleChange = (e: React.ChangeEvent<HTMLInputElement | HTMLSelectElement | HTMLTextAreaElement>) => {
    setFormData({ ...formData, [e.target.name]: e.target.value });
  };

  const handleSubmit = async (e: React.FormEvent<HTMLFormElement>) => {
    e.preventDefault();
    setLoading(true);
    setSuccess('');
    setError('');
    if (!formData.ward_id || isNaN(Number(formData.ward_id))) {
      setError('Please select a valid ward.');
      setLoading(false);
      return;
    }
    try {
      // 1. Call urgency classifier
      const urgencyRes = await fetch('https://sambodhan-urgency-classifier-space.hf.space/predict_urgency', {
        method: 'POST',
        headers: { 'Content-Type': 'application/json' },
        body: JSON.stringify({ text: formData.description })
      });
      const urgencyData = await urgencyRes.json();
      const predictedUrgency = urgencyData?.label || '';
      setUrgencyDebug({response: urgencyData, predicted: predictedUrgency});
      if (!predictedUrgency || typeof predictedUrgency !== 'string') {
        setError('Failed to classify urgency. Please try again.');
        setLoading(false);
        return;
      }

      // 2. Call department classifier
      const deptRes = await fetch('https://sambodhan-department-classifier-space.hf.space/predict', {
        method: 'POST',
        headers: { 'Content-Type': 'application/json' },
        body: JSON.stringify({ text: formData.description })
      });
      const deptData = await deptRes.json();
      const predictedDepartment = deptData?.department || deptData?.label || '';

      // 3. Prepare payload for backend
      const payload = {
        district: formData.district,
        municipality: formData.municipality,
        ward_id: Number(formData.ward_id),
        message: formData.description,
        urgency: predictedUrgency,
        department: predictedDepartment,
      };
  // POST to backend (correct endpoint)
  const token = typeof window !== 'undefined' ? window.localStorage.getItem('sambodhan_token') : null;
  const res = await (await import('@/lib/api-client')).default.post('/api/complaints', payload, {
    headers: {
      ...(token ? { Authorization: `Bearer ${token}` } : {})
    }
  });
      setSuccess('Grievance submitted successfully!');
      setFormData({
        district: '',
        municipality: '',
        ward_id: '',
        description: '',
      });
    } catch (err) {
      setError('Failed to submit grievance. Please try again.');
    } finally {
      setLoading(false);
    }
  };

  return (
    <div className="max-w-3xl mx-auto p-6 min-h-screen flex items-center justify-center">
      <div className="w-full bg-white rounded-2xl shadow-lg border border-gray-100 p-8">
        <h2 className="text-2xl font-bold text-indigo-700 mb-2">Submit Grievance</h2>
        <p className="text-base text-gray-500 mb-6">Describe your issue in detail for faster resolution.</p>

        <form onSubmit={handleSubmit} className="space-y-7">
          {urgencyDebug.response && (
            <div className="bg-yellow-50 border border-yellow-300 rounded-lg p-4 mb-4">
              <div className="font-bold text-yellow-700 mb-1">Urgency API Debug Info</div>
              <div className="text-xs text-gray-700 mb-1">Raw response: <pre>{JSON.stringify(urgencyDebug.response, null, 2)}</pre></div>
              <div className="text-sm text-yellow-800">Predicted urgency: <b>{urgencyDebug.predicted}</b></div>
            </div>
          )}
          {success && <div className="text-green-600 font-medium mb-2">{success}</div>}
          {error && <div className="text-red-600 font-medium mb-2">{error}</div>}

          <div>
            <label className="block text-sm font-medium text-gray-700 mb-1">District *</label>
            <select
              name="district"
              value={formData.district}
              onChange={handleChange}
              className="w-full rounded-lg border border-gray-200 bg-gray-50 text-gray-800 px-4 py-2 focus:outline-none focus:ring-2 focus:ring-indigo-500"
              required
              title="Select District"
            >
              <option value="">Select District</option>
              <option>Kathmandu</option>
              <option>Lalitpur</option>
              <option>Bhaktapur</option>
            </select>
          </div>

          <div>
            <label className="block text-sm font-medium text-gray-700 mb-1">Municipality *</label>
            <select
              name="municipality"
              value={formData.municipality}
              onChange={handleChange}
              className="w-full rounded-lg border border-gray-200 bg-gray-50 text-gray-800 px-4 py-2 focus:outline-none focus:ring-2 focus:ring-indigo-500"
              required
              title="Select Municipality"
            >
              <option value="">Select Municipality</option>
              <option>KMC</option>
              <option>LMC</option>
              <option>BMC</option>
            </select>
          </div>

          <div>
            <label className="block text-sm font-medium text-gray-700 mb-1">Ward *</label>
            <select
              name="ward_id"
              value={formData.ward_id}
              onChange={handleChange}
              className="w-full rounded-lg border border-gray-200 bg-gray-50 text-gray-800 px-4 py-2 focus:outline-none focus:ring-2 focus:ring-indigo-500"
              required
              title="Select Ward"
            >
              <option value="">Select Ward</option>
              {wardsLoading ? (
                <option disabled>Loading...</option>
              ) : (
                wards.map((ward: any) => (
                  <option key={ward.id} value={ward.id}>{`Ward ${ward.ward_number}`}</option>
                ))
              )}
            </select>
          </div>

          <div>
            <label className="block text-sm font-medium text-gray-700 mb-1">Grievance Description *</label>
            <textarea
              name="description"
              value={formData.description}
              onChange={handleChange}
              placeholder="Describe your grievance in detail..."
              rows={4}
              className="w-full rounded-lg border border-gray-200 bg-gray-50 text-gray-800 px-4 py-2 focus:outline-none focus:ring-2 focus:ring-indigo-500"
              required
            />
          </div>

          <div className="bg-gray-50 text-gray-600 text-sm rounded-lg px-4 py-3 flex items-start gap-2 border border-gray-200">
            {/* Removed missing icon: Info */}
            <p>You will receive a confirmation SMS and email with your grievance ID. Average response time is 24 hours.</p>
          </div>

          <div className="flex flex-col md:flex-row justify-end items-center gap-4 mt-4">
            <Button
              type="submit"
              disabled={loading}
              variant="default"
              size="lg"
              className="w-full md:w-auto bg-indigo-600 hover:bg-indigo-700 text-white font-semibold"
            >
                {/* Removed missing icon: Send */}
              {loading ? 'Submitting...' : 'Submit Grievance'}
            </Button>
          </div>
        </form>
      </div>
    </div>
  );
}<|MERGE_RESOLUTION|>--- conflicted
+++ resolved
@@ -1,9 +1,5 @@
 import React, { useState } from 'react';
-<<<<<<< HEAD
 import { Info, Send } from 'lucide-react';
-=======
-// Removed invalid Lucide icon imports
->>>>>>> 6084d9d5
 import { Button } from './ui/button';
 
 export default function SubmitGrievanceForm() {
