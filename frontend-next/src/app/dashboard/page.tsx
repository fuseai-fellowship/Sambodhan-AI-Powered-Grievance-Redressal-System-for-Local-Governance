"use client";
import React, { useEffect, useState, useRef } from "react";
import { useAuth } from "@/contexts/AuthContext";
<<<<<<< HEAD
import apiClient from "@/lib/api-client";
import Cookies from "js-cookie";
=======
import apiClient from "../../lib/api-client";
>>>>>>> 6084d9d5
import DashboardInsights from "@/components/DashboardInsights";
import FileComplaintForm from './FileComplaintForm';
import SummaryCards from "@/components/dashboard/SummaryCards";
import PerformanceBenchmark from "@/components/dashboard/PerformanceBenchmark";
import QualityMetricsChart from "@/components/dashboard/QualityMetricsChart";
import LocationHotspotsChart from "@/components/dashboard/LocationHotspotsChart";
import IssueBreakdownTable from "@/components/dashboard/IssueBreakdownTable";
import ResponseTimeChart from "@/components/dashboard/ResponseTimeChart";
import AdminGrievanceManager from "@/components/dashboard/AdminGrievanceManager";

// Admin Analytics Dashboard Section
function AdminAnalyticsDashboard() {
  const [summary, setSummary] = useState<any>(null);
  const [performance, setPerformance] = useState<any>(null);
  const [qualityMetrics, setQualityMetrics] = useState<any>(null);
  const [locationHotspots, setLocationHotspots] = useState<any>(null);
  const [issueBreakdown, setIssueBreakdown] = useState<any>(null);
  const [responseTime, setResponseTime] = useState<any>(null);
  const [loading, setLoading] = useState(true);
  const [error, setError] = useState<string | null>(null);

  useEffect(() => {
    async function fetchAnalytics() {
      setLoading(true);
      setError(null);
      try {
        const [summaryRes, performanceRes, qualityRes, hotspotsRes, breakdownRes, responseRes] = await Promise.all([
          apiClient.get('/api/analytics/summary'),
          apiClient.get('/api/analytics/performance'),
          apiClient.get('/api/analytics/quality-metrics'),
          apiClient.get('/api/analytics/location-hotspots'),
          apiClient.get('/api/analytics/issue-breakdown'),
          apiClient.get('/api/analytics/response-time'),
        ]);
        setSummary(summaryRes.data);
        setPerformance(performanceRes.data);
        setQualityMetrics(qualityRes.data);
        setLocationHotspots(hotspotsRes.data);
        setIssueBreakdown(breakdownRes.data);
        setResponseTime(responseRes.data);
      } catch (err: any) {
        setError(err?.message || 'Failed to load analytics');
      } finally {
        setLoading(false);
      }
    }
    fetchAnalytics();
  }, []);

  if (loading) return <div className="p-8 text-center text-gray-500">Loading analytics...</div>;
  if (error) return <div className="p-8 text-center text-red-500">{error}</div>;

  return (
    <div className="mb-12 px-2 md:px-0">
      <h2 className="text-2xl font-bold mb-6">Admin Analytics Dashboard</h2>
      {/* Overview & Team Performance */}
      <SummaryCards data={summary} loading={loading} />

      {/* Workflow & Analytics */}
      <div className="grid grid-cols-1 md:grid-cols-2 gap-8 mt-8">
<<<<<<< HEAD
        <PerformanceBenchmark data={performance} loading={loading} stats={summary} statsLoading={loading} />
=======
        <PerformanceBenchmark data={performance} loading={loading} stats={{}} statsLoading={false} />
>>>>>>> 6084d9d5
        <QualityMetricsChart data={qualityMetrics} loading={loading} />
      </div>

      {/* My Cases & Issue Type Breakdown */}
      <div className="grid grid-cols-1 md:grid-cols-2 gap-8 mt-8">
        {/* Replace with actual user prop if needed */}
        <AdminGrievanceManager user={summary?.user} />
        <IssueBreakdownTable data={issueBreakdown} loading={loading} />
      </div>

      {/* Location Hotspots & Response Time Distribution */}
      <div className="grid grid-cols-1 md:grid-cols-2 gap-8 mt-8">
        <LocationHotspotsChart data={locationHotspots} loading={loading} />
        <ResponseTimeChart data={responseTime} loading={loading} />
      </div>
    </div>
  );
}

// Footer from LandingPage
// ...existing DashboardFooter code...
import { FileText } from "lucide-react";
import { useForm } from "react-hook-form";
import axios from "axios";



// Main Dashboard Page
const DashboardPage = () => {
  const { user, loading } = useAuth();

  if (loading) return <div className="p-8 text-center text-gray-500">Loading...</div>;
  if (!user) return <div className="p-8 text-center text-red-500">You must be logged in to view the dashboard.</div>;

  // Debug: Log user object to console
  console.log("Dashboard - Current user:", user);
  console.log("Dashboard - User role:", user.role);

  // Show admin analytics if user is admin, otherwise show citizen dashboard
  if (user.role === 'admin') {
    return <AdminAnalyticsDashboard />;
  }
  
  // Show citizen dashboard for all other users (including 'citizen' role)
  return <Dashboard />;
};

const Dashboard = () => {
  // Get user and logout from AuthContext
  const { user, logout } = useAuth ? useAuth() : { user: null, logout: () => {} };
  // Loading state for dashboard
  const [loading, setLoading] = useState(false);
  // Auth error state for login/session issues
  const [authError, setAuthError] = useState("");
  // Location dropdown states for grievance form
  const [loadingDistricts, setLoadingDistricts] = useState(true);
  const [loadingMunicipalities, setLoadingMunicipalities] = useState(false);
  const [loadingWards, setLoadingWards] = useState(false);
<<<<<<< HEAD
  // Location selection states
  const [selectedDistrictId, setSelectedDistrictId] = useState<string | null>(null);
  const [selectedMunicipalityId, setSelectedMunicipalityId] = useState<string | null>(null);
  const [municipalities, setMunicipalities] = useState<any[]>([]);
  const [wards, setWards] = useState<any[]>([]);
  // Citizen dashboard analytics states
  const [stats, setStats] = useState<any>(null);
  const [qualityMetrics, setQualityMetrics] = useState<any>(null);
  const [issueBreakdown, setIssueBreakdown] = useState<any>(null);
  const [locationHotspots, setLocationHotspots] = useState<any>(null);
  const [responseTime, setResponseTime] = useState<any>(null);
  // Tabs and form states
  const [activeTab, setActiveTab] = useState<string>('Dashboard');
  const [formData, setFormData] = useState<any>({
    title: '',
    description: '',
    ward_id: '',
    location: '',
    phone: '+977-9841234567',
    category: '',
    file: undefined,
  });
  const [categories, setCategories] = useState<any[]>([]);
  const [success, setSuccess] = useState<string>('');
  const [error, setError] = useState<string>('');
  const [loadingForm, setLoadingForm] = useState<boolean>(false);
  const [showConfirm, setShowConfirm] = useState<boolean>(false);
  const fileInputRef = useRef(null);
  // Complaints and stats
  type Complaint = {
    id: number;
    status_name: string;
    [key: string]: any;
  };
  const [complaints, setComplaints] = useState<Complaint[]>([]);
  // Pagination state for My Grievances
  const [currentPage, setCurrentPage] = useState<number>(1);
=======

  // Add react-hook-form for grievance submission (must be before any use of watch)
  const {
    register,
    handleSubmit,
    watch,
    formState: { errors },
  } = useForm({});

  // Sync selected district/municipality with form values
  const selectedDistrictId = watch('district_id');
  const selectedMunicipalityId = watch('municipality_id');

  // Load districts on mount
  useEffect(() => {
    setLoadingDistricts(true);
    apiClient.get('/locations/districts/')
      .then((res: { data: any }) => setDistricts(res.data))
      .catch(() => setDistricts([]))
      .finally(() => setLoadingDistricts(false));
  }, []);

>>>>>>> 6084d9d5
  // Load municipalities when district changes
  useEffect(() => {
    if (selectedDistrictId) {
      setLoadingMunicipalities(true);
<<<<<<< HEAD
      apiClient.get(`/location/municipalities/?district_id=${selectedDistrictId}`)
        .then(res => setMunicipalities(res.data))
=======
      apiClient.get(`/locations/municipalities/?district_id=${selectedDistrictId}`)
        .then((res: { data: any }) => setMunicipalities(res.data))
>>>>>>> 6084d9d5
        .catch(() => setMunicipalities([]))
        .finally(() => setLoadingMunicipalities(false));
    } else {
      setMunicipalities([]);
      setWards([]);
    }
  }, [selectedDistrictId]);

  // Load wards when municipality changes
  useEffect(() => {
    if (selectedMunicipalityId) {
      setLoadingWards(true);
<<<<<<< HEAD
      apiClient.get(`/location/wards/?municipality_id=${selectedMunicipalityId}`)
        .then(res => setWards(res.data))
=======
      apiClient.get(`/locations/wards/?municipality_id=${selectedMunicipalityId}`)
        .then((res: { data: any }) => setWards(res.data))
>>>>>>> 6084d9d5
        .catch(() => setWards([]))
        .finally(() => setLoadingWards(false));
    } else {
      setWards([]);
    }
  }, [selectedMunicipalityId]);

  return (
    <div className="mb-12 px-2 md:px-0">
      <h2 className="text-2xl font-bold mb-6">Citizen Dashboard</h2>
      {/* Overview & Team Performance */}
      <SummaryCards data={stats} loading={loading} />

      {/* Workflow & Analytics */}
      <div className="grid grid-cols-1 md:grid-cols-2 gap-8 mt-8">
        <PerformanceBenchmark data={user} loading={loading} stats={stats} statsLoading={loading} />
        <QualityMetricsChart data={qualityMetrics} loading={loading} />
      </div>

      {/* My Cases & Issue Type Breakdown */}
      <div className="grid grid-cols-1 md:grid-cols-2 gap-8 mt-8">
        <AdminGrievanceManager user={user} />
        <IssueBreakdownTable data={issueBreakdown} loading={loading} />
      </div>

      {/* Location Hotspots & Response Time Distribution */}
      <div className="grid grid-cols-1 md:grid-cols-2 gap-8 mt-8">
        <LocationHotspotsChart data={locationHotspots} loading={loading} />
        <ResponseTimeChart data={responseTime} loading={loading} />
      </div>
    </div>
  );
  const itemsPerPage = 5;
  // Dropdown states
  const [districts, setDistricts] = useState([]);
  // (already declared above)
  
  // Modal state for viewing complaint details
  const [selectedComplaint, setSelectedComplaint] = useState<Complaint | null>(null);
  const [showDetailsModal, setShowDetailsModal] = useState(false);
  const [showDeleteConfirm, setShowDeleteConfirm] = useState(false);
  const [complaintToDelete, setComplaintToDelete] = useState<number | null>(null);
  const [deleting, setDeleting] = useState(false);

  // Handle quick action clicks
  const handleQuickAction = (actionName: string) => {
    setActiveTab('Submit Grievance');
    // Pre-fill the form with the action name
    setTimeout(() => {
      setFormData((prev: any) => ({
        ...prev,
        title: actionName,
        description: `I want to report: ${actionName}`,
      }));
    }, 100);
  };

  // View complaint details
  const handleViewDetails = (complaint: Complaint) => {
    setSelectedComplaint(complaint);
    setShowDetailsModal(true);
  };

  // Delete complaint
  const handleDeleteClick = (complaintId: number) => {
    setComplaintToDelete(complaintId);
    setShowDeleteConfirm(true);
  };

  const confirmDelete = async () => {
    if (!complaintToDelete) return;
    
    setDeleting(true);
    try {
      await apiClient.delete(`/complaints/${complaintToDelete}`);
      // Remove from local state
      setComplaints(prev => prev.filter(c => c.id !== complaintToDelete));
      // Update stats
      setStats((prev: any) => ({
        ...prev,
        total: prev.total - 1,
      }));
      setShowDeleteConfirm(false);
      setComplaintToDelete(null);
    } catch (err) {
      alert('Failed to delete complaint. Please try again.');
    } finally {
      setDeleting(false);
    }
  };

  // Load categories and wards (simulate API)
  useEffect(() => {
<<<<<<< HEAD
  apiClient.get('/chatbot/departments').then(res => setCategories(res.data)).catch(() => setCategories([]));
    apiClient.get('/location/wards/').then(res => setWards(res.data)).catch(() => setWards([]));
=======
  apiClient.get('/chatbot/departments').then((res: { data: any }) => setCategories(res.data)).catch(() => setCategories([]));
    apiClient.get('/locations/wards/').then((res: { data: any }) => setWards(res.data)).catch(() => setWards([]));
>>>>>>> 6084d9d5
  }, []);

  const handleFormChange = (e: React.ChangeEvent<HTMLInputElement | HTMLSelectElement | HTMLTextAreaElement>) => {
    const { name, value, files } = e.target as HTMLInputElement;
    setFormData((prev: any) => ({
      ...prev,
      [name]: files ? files : value
    }));
  };


  const handleFormPreview = (e: React.FormEvent<HTMLFormElement>) => {
    e.preventDefault();
    setShowConfirm(true);
  };


  const handleFormSubmit = async () => {
    setLoadingForm(true);
    setError('');
    setSuccess('');
    try {
      const payload = new FormData();
      Object.entries(formData).forEach(([key, value]) => {
        if (key === 'file' && value && (value as FileList).length > 0) {
          payload.append('file', (value as FileList)[0]);
        } else if (key === 'ward_id' && value) {
          payload.append('ward_id', String(value));
        } else if (value !== null && value !== undefined) {
          payload.append(key, value as string);
        }
      });
      const token = Cookies.get('sambodhan_token');
      await apiClient.post('/api/complaints', payload, {
        headers: {
          'Content-Type': 'multipart/form-data',
          ...(token ? { Authorization: `Bearer ${token}` } : {})
        }
      });
      setSuccess('Grievance submitted successfully!');
  setFormData({ title: '', description: '', ward_id: '', location: '', phone: '+977-9841234567', category: '', file: undefined });
      setShowConfirm(false);
    } catch (err) {
      setError('Failed to submit grievance. Please try again.');
    } finally {
      setLoadingForm(false);
    }
  };
    // if (loading) return;
    // if (!user) {
    //   setAuthError("You are not logged in. Please login to view your dashboard.");
    //   return;
    // }
    // Fetch complaints only once on mount
    useEffect(() => {
<<<<<<< HEAD
      const token = Cookies.get('sambodhan_token');
      apiClient.get(`/complaints?citizen_id=${user?.id}`, {
        headers: {
          ...(token ? { Authorization: `Bearer ${token}` } : {})
        }
      })
        .then(res => {
          // Filter complaints by current user (defensive, in case backend returns all)
          const userComplaints = res.data.filter((c: Complaint) => c.citizen_id === user?.id);
          console.log("Complaints API Response:", userComplaints);
          if (userComplaints.length > 0) {
            console.log("First complaint sample:", userComplaints[0]);
=======
      apiClient.get("/chatbot/auth/complaints")
        .then((res: any) => {
          console.log("Complaints API Response:", res.data);
          if (res.data.length > 0) {
            console.log("First complaint sample:", res.data[0]);
>>>>>>> 6084d9d5
          }
          setComplaints(userComplaints);
          // Calculate stats
          const total = userComplaints.length;
          const resolved = userComplaints.filter((c: Complaint) => c.status_name === "Resolved").length;
          const active = userComplaints.filter((c: Complaint) => c.status_name === "In Progress").length;
          setStats({
            total,
            resolved,
            active,
            avgResolution: 6.5, // Replace with actual calculation
          });
        })
        .catch((err: any) => {
          if (err.response?.status === 401) {
            setAuthError("Session expired or unauthorized. Please login again.");
          }
        });
    }, []);
  // ...existing code...

  const cards = [
    {
      icon: <FileText className="w-6 h-6 text-gray-500" />,
      title: "Total Submissions",
      value: stats.total,
      subtitle: "All time",
      valueColor: "text-red-600",
    },
    {
      icon: null,
      title: "Resolved",
      value: stats.resolved,
      subtitle: `${Math.round((stats.resolved / (stats.total || 1)) * 100)}% success rate`,
      valueColor: "text-green-600",
    },
    {
      icon: null,
      title: "Active Cases",
      value: stats.active,
      subtitle: "In progress",
      valueColor: "text-blue-600",
    },
    {
      icon: null,
      title: "Avg. Resolution",
      value: `${stats.avgResolution} days`,
      subtitle: "Better than average",
      valueColor: "text-green-600",
    },
  ];

  if (authError) {
    return (
      <div className="min-h-screen flex flex-col items-center justify-center bg-gray-50 font-inter">
        <div className="bg-white rounded-xl border p-8 shadow-md">
          <h2 className="text-xl font-bold text-red-700 mb-2">Authentication Error</h2>
          <p className="text-gray-700 mb-4">{authError}</p>
          <a href="/auth/login" className="text-blue-600 underline font-semibold">Go to Login</a>
  </div>
      </div>
    );
  }

  if (loading) {
    return (
      <div className="min-h-screen flex items-center justify-center bg-gray-50 font-inter">
        <span className="text-lg text-gray-700">Loading...</span>
      </div>
    );
  }

  // Helper components for new sections
  const StatusBadge = ({ status }: { status: string }) => {
    const styles: Record<string, string> = {
      Resolved: "bg-green-100 text-green-700",
      "In Progress": "bg-blue-100 text-blue-700",
      Pending: "bg-yellow-100 text-yellow-700",
    };
    return (
      <span className={`text-xs font-medium px-2 py-1 rounded-md ${styles[status]}`}>{status}</span>
    );
  };

  const PriorityBadge = ({ priority }: { priority: string }) => {
    const colors: Record<string, string> = {
      High: "bg-red-600",
      Medium: "bg-blue-900",
    };
    return (
      <span className={`text-white text-xs font-semibold px-3 py-1 rounded-md ${colors[priority]}`}>
        {priority}
      </span>
    );
  };

  const icons: Record<string, React.ReactNode> = {
    Electricity: null,
    Infrastructure: null,
    Sanitation: null,
  };

  // Map real complaints to recent grievances (top 3 latest)
  const recentGrievances = complaints.slice(0, 3).map((g) => {
    // Map status
    const statusMap: Record<string | number, string> = {
      0: 'Pending', 1: 'In Progress', 2: 'Resolved', 3: 'Rejected',
      'Pending': 'Pending', 'In Progress': 'In Progress', 'Resolved': 'Resolved', 'Rejected': 'Rejected',
    };
    let statusLabel = statusMap[g.current_status] || statusMap[g.status_name] || 'Pending';

    // Prefer complaint.ward (nested object from backend) for location mapping
    let municipalityName = '';
    let districtName = '';
    let wardNumber = '';
    if (g.ward) {
      wardNumber = g.ward.ward_number ? g.ward.ward_number.toString() : '';
      municipalityName = g.ward.municipality?.name || '';
      districtName = g.ward.municipality?.district?.name || '';
    } else {
      // Fallback to wards array if g.ward is missing
      let wardObj = null;
      if (g.ward_id && Array.isArray(wards)) {
        wardObj = wards.find((w) => w.id === g.ward_id);
      }
      if (wardObj) {
        wardNumber = wardObj.ward_number ? wardObj.ward_number.toString() : '';
        municipalityName = wardObj.municipality?.name || '';
        districtName = wardObj.municipality?.district?.name || '';
      } else {
        // Fallback only if wardObj is not found
        if (g.municipality_name && g.municipality_name.trim() !== '') {
          municipalityName = g.municipality_name;
        } else if (g.ward?.municipality?.name) {
          municipalityName = g.ward.municipality.name;
        }
        if (g.district_name && g.district_name.trim() !== '') {
          districtName = g.district_name;
        } else if (g.ward?.municipality?.district?.name) {
          districtName = g.ward.municipality.district.name;
        }
        if (g.ward_name && g.ward_name.trim() !== '') {
          wardNumber = g.ward_name;
        } else if (g.ward && typeof g.ward.ward_number !== 'undefined' && g.ward.ward_number !== null) {
          wardNumber = g.ward.ward_number.toString();
        } else if (g.ward_id && g.ward_id > 0) {
          wardNumber = g.ward_id.toString();
        }
      }
    }
    // Compose location string
    let location = '';
    if (municipalityName && districtName) {
      location = `${municipalityName}, ${districtName}`;
    } else if (municipalityName) {
      location = municipalityName;
    } else if (districtName) {
      location = districtName;
    } else {
      location = '-';
    }
    // Compose ward display
    let wardDisplay = '-';
    if (wardNumber && wardNumber !== '0' && wardNumber.trim() !== '') {
      wardDisplay = `Ward ${wardNumber}`;
    }

    // Department - use department_name if present, else department, else 'General'
    const department = (g.department_name && g.department_name.trim() !== '')
      ? g.department_name
      : (g.department && g.department.trim() !== '' ? g.department : 'General');

    // Urgency - use urgency_name, else urgency, else '-'
    let urgency = '-';
    if (g.urgency_name && g.urgency_name.trim() !== '') {
      urgency = g.urgency_name.toUpperCase();
    } else if (g.urgency && g.urgency.trim() !== '') {
      urgency = g.urgency.toUpperCase();
    }

    // Format date
    const formattedDate = g.created_at 
      ? new Date(g.created_at).toLocaleDateString('en-US', { 
          year: 'numeric', month: 'short', day: 'numeric' 
        })
      : 'N/A';

    // Message preview (first 80 chars)
    const messagePreview = g.message 
      ? g.message.length > 80 ? g.message.substring(0, 80) + '...' : g.message
      : 'No description provided';

    return {
      id: g.id,
      complaintNumber: `#${g.id}`,
      department,
      urgency,
      status: statusLabel,
      date: formattedDate,
      location,
      ward: wardDisplay,
      message: messagePreview,
    };
  });

  // Community updates (static for now)
  const updates = [
    {
      type: "success",
      title: "Ward 12 - Road Maintenance Completed",
      desc: "Major road maintenance work completed on Main Road.",
      date: "2025-10-25",
    },
    {
      type: "info",
      title: "New Waste Collection Schedule",
      desc: "Updated schedule: Monday, Wednesday, Friday - 6:00 AM",
    },
  ];

  return (
  <div className="min-h-screen bg-gray-50 font-inter w-full flex flex-col">
      {/* Navbar from Landing Page, but with only required content */}
  <nav className="w-full flex justify-between items-center px-8 py-2 shadow-sm bg-white/70 backdrop-blur-lg sticky top-0 z-50 transition-all duration-300">
        <div className="flex items-center gap-3">
          <img
            src="/nepal-flag.gif"
            alt="Nepal Flag"
            className="h-10 w-10 object-contain rounded shadow-[0_0_4px_#e5e7eb]"
          />
          <div className="flex flex-col">
            <span className="text-lg font-semibold text-red-700 leading-tight">
              नागरिक गुनासो व्यवस्थापन
            </span>
            <span className="text-sm text-blue-700">Citizen Grievance System</span>
          </div>
        </div>
        <div className="flex items-center gap-4">
          <div className="flex items-center gap-2 text-gray-700">
            {/* Removed missing icon: User */}
            <span className="text-base font-semibold">{user?.name || "User"}</span>
          </div>
          <button
            onClick={logout}
            className="bg-red-600 hover:bg-red-700 text-white px-5 py-2 rounded-lg font-semibold transition"
            title="Logout"
          >
            Logout
          </button>
        </div>
      </nav>

      {/* Welcome Section */}
  <main className="flex-1 w-full px-10 py-8">
        <div className="mb-2">
          <span className="block text-lg font-semibold text-red-700">Welcome, {user?.name || "User"}!</span>
        </div>
        <p className="text-gray-600 mt-1">
          Track, submit, and manage your grievances efficiently
        </p>

        {/* Stats Cards */}
        <div className="mt-8 grid grid-cols-1 sm:grid-cols-2 lg:grid-cols-4 gap-6">
          {cards.map((card, idx) => (
            <div
              key={idx}
              className="bg-white rounded-xl border p-5 shadow-sm hover:shadow-md transition"
            >
              <div className="flex items-center space-x-3">
                {card.icon}
                <p className="text-gray-700 font-medium">{card.title}</p>
              </div>
              <div className={`mt-3 text-2xl font-semibold ${card.valueColor}`}>{card.value}</div>
              <p className="text-sm text-gray-500 mt-1">{card.subtitle}</p>
            </div>
          ))}
        </div>

        {/* Tab Navigation */}
        <div className="mt-10 flex flex-wrap gap-2">
          {["Dashboard", "My Grievances", "Submit Grievance", "Community", "Support"].map(
            (tab, idx) => (
              <button
                key={idx}
                onClick={() => {
                  setActiveTab(tab);
                  // Reset to first page when switching to My Grievances
                  if (tab === "My Grievances") {
                    setCurrentPage(1);
                  }
                }}
                className={`border rounded-full px-4 py-1.5 text-sm font-medium shadow-sm transition ${
                  activeTab === tab
                    ? "bg-blue-100 text-blue-700"
                    : "bg-white text-gray-700 hover:bg-gray-100"
                }`}
              >
                {tab}
              </button>
            )
          )}
        </div>

        {/* Tab Content */}
        <div className="mt-8">
          {activeTab === "Dashboard" && (
            <>
              <DashboardInsights complaints={complaints} onQuickAction={handleQuickAction} />
              {/* Recent Grievances Section */}
              <section className="bg-white p-6 rounded-xl shadow-sm border mt-12">
                <div className="flex justify-between items-center mb-6">
                  <div>
                    <h2 className="font-semibold text-lg text-gray-800">Recent Grievances</h2>
                    <p className="text-sm text-gray-500">Your latest submissions</p>
                  </div>
                  <button 
                    onClick={() => setActiveTab('My Grievances')}
                    className="text-sm text-red-600 font-medium hover:text-red-700 hover:underline transition"
                  >
                    View All →
                  </button>
                </div>
                {complaints.length === 0 ? (
                  <div className="py-12 text-center">
                    <div className="inline-flex items-center justify-center w-16 h-16 bg-gray-100 rounded-full mb-4">
                      <FileText className="w-8 h-8 text-gray-400" />
                    </div>
                    <p className="text-gray-500 mb-2">No grievances submitted yet</p>
                    <p className="text-sm text-gray-400 mb-4">Start by submitting your first complaint</p>
                    <button
                      onClick={() => setActiveTab('Submit Grievance')}
                      className="bg-red-600 hover:bg-red-700 text-white px-6 py-2 rounded-lg font-medium transition"
                    >
                      Submit Grievance
                    </button>
                  </div>
                ) : (
                  <div className="space-y-4">
                    {recentGrievances.map((g) => {
                      // Status badge styling
                      const statusStyles: Record<string, string> = {
                        'Resolved': 'bg-green-100 text-green-700 border-green-200',
                        'In Progress': 'bg-blue-100 text-blue-700 border-blue-200',
                        'Pending': 'bg-yellow-100 text-yellow-700 border-yellow-200',
                        'Rejected': 'bg-red-100 text-red-700 border-red-200',
                      };

                      // Urgency badge styling
                      const urgencyStyles: Record<string, string> = {
                        'HIGHLY URGENT': 'bg-red-100 text-red-700 border-red-200',
                        'URGENT': 'bg-orange-100 text-orange-700 border-orange-200',
                        'NORMAL': 'bg-gray-100 text-gray-600 border-gray-200',
                      };

                      return (
                        <div 
                          key={g.id} 
                          className="border border-gray-200 rounded-lg p-5 hover:shadow-md hover:border-gray-300 transition-all bg-gray-50"
                        >
                          {/* Header Row */}
                          <div className="flex justify-between items-start mb-3">
                            <div className="flex-1">
                              <div className="flex items-center gap-2 mb-2">
                                <span className="text-sm font-semibold text-gray-900">{g.complaintNumber}</span>
                                <span className="text-xs text-gray-400">•</span>
                                <span className="text-xs text-gray-500">{g.date}</span>
                              </div>
                              <h3 className="text-base font-semibold text-gray-800 mb-2">{g.department}</h3>
                              <p className="text-sm text-gray-600 leading-relaxed line-clamp-2">{g.message}</p>
                            </div>
                            <div className="flex flex-col items-end gap-2 ml-4">
                              <span className={`text-xs font-medium px-2.5 py-1 rounded-md border ${statusStyles[g.status] || statusStyles['Pending']}`}>
                                {g.status}
                              </span>
                              <span className={`text-xs font-medium px-2.5 py-1 rounded-md border ${urgencyStyles[g.urgency] || urgencyStyles['NORMAL']}`}>
                                {g.urgency}
                              </span>
                            </div>
                          </div>

                          {/* Footer Row */}
                          <div className="flex items-center gap-4 text-xs text-gray-500 pt-3 border-t border-gray-200">
                            <div className="flex items-center gap-1">
                              {/* Removed missing icon: MapPin */}
                              <span>{g.location}</span>
                            </div>
                            <div className="flex items-center gap-1">
                              {/* Removed missing icon: Info */}
                              <span>{g.ward}</span>
                            </div>
                          </div>
                        </div>
                      );
                    })}
                  </div>
                )}
              </section>
            </>
          )}
          {activeTab === "My Grievances" && (
            <div className="bg-white p-8 rounded-xl shadow-sm border mt-8">
              <h2 className="font-semibold text-lg text-gray-800 mb-2">My Grievances</h2>
              <p className="text-gray-600 mb-6">List and manage your submitted grievances here.</p>
              {loading ? (
                <div className="py-8 text-center text-gray-500">Loading grievances...</div>
              ) : complaints.length === 0 ? (
                <div className="py-8 text-center text-gray-400">No grievances submitted yet.</div>
              ) : (
                <>
                  {/* Pagination Info */}
                  <div className="mb-4 flex items-center justify-between">
                    <p className="text-sm text-gray-600">
                      Showing {((currentPage - 1) * itemsPerPage) + 1} to {Math.min(currentPage * itemsPerPage, complaints.length)} of {complaints.length} grievances
                    </p>
                    <p className="text-sm text-gray-500">
                      Page {currentPage} of {Math.ceil(complaints.length / itemsPerPage)}
                    </p>
                  </div>

                  {/* Grievances Grid */}
                  <div className="grid grid-cols-1 md:grid-cols-2 lg:grid-cols-3 gap-6">
                    {complaints
                      .slice((currentPage - 1) * itemsPerPage, currentPage * itemsPerPage)
                      .map((g) => {
                        // Map status code to label
                        const statusMap: Record<string | number, string> = {
                          0: 'Pending',
                          1: 'In Progress',
                          2: 'Resolved',
                          3: 'Rejected',
                          'Pending': 'Pending',
                          'In Progress': 'In Progress',
                          'Resolved': 'Resolved',
                          'Rejected': 'Rejected',
                        };
                        let statusLabel = statusMap[g.current_status];
                        if (!statusLabel && g.status_name) statusLabel = statusMap[g.status_name] || g.status_name;
                        if (!statusLabel && typeof g.status === 'number') statusLabel = statusMap[g.status];
                        if (!statusLabel && typeof g.status === 'string') statusLabel = statusMap[g.status] || g.status;
                        if (!statusLabel) statusLabel = 'Pending';

                        // Ward display
                        let wardDisplay = '-';
                        let wardNumber = null;
                        if (g.ward_name && g.ward_name.trim() !== '') {
                          wardDisplay = g.ward_name;
                        } else if (g.ward && (g.ward.ward_number || g.ward.ward_number === 0)) {
                          wardNumber = g.ward.ward_number;
                          if (typeof wardNumber === 'number' && wardNumber > 0) {
                            wardDisplay = `Ward ${wardNumber}`;
                          } else if (typeof wardNumber === 'string' && wardNumber.trim() !== '' && wardNumber !== '0') {
                            wardDisplay = `Ward ${wardNumber}`;
                          }
                        } else if (g.ward_number && g.ward_number !== '0' && g.ward_number !== 0) {
                          wardDisplay = `Ward ${g.ward_number}`;
                          wardNumber = g.ward_number;
                        } else if (g.ward_id && g.ward_id > 0) {
                          wardDisplay = `Ward ID: ${g.ward_id}`;
                        }

                        // Department display: prefer department field, then department_name, else 'General'
                        let departmentDisplay = 'General';
                        if (g.department && g.department.trim() !== '') {
                          departmentDisplay = g.department;
                        } else if (g.department_name && g.department_name.trim() !== '') {
                          departmentDisplay = g.department_name;
                        }

                        // Urgency display: prefer urgency field, then urgency_name, else 'NORMAL'
                        let urgencyDisplay = 'NORMAL';
                        if (g.urgency && g.urgency.trim() !== '') {
                          urgencyDisplay = g.urgency.toUpperCase();
                        } else if (g.urgency_name && g.urgency_name.trim() !== '') {
                          urgencyDisplay = g.urgency_name.toUpperCase();
                        }

                        // Format date
                        const formattedDate = g.created_at 
                          ? new Date(g.created_at).toLocaleDateString('en-US', { 
                              year: 'numeric', 
                              month: 'short', 
                              day: 'numeric' 
                            })
                          : 'N/A';

                        // Location display (Municipality/District)
                        let locationDisplay = '';
                        let municipalityName = '';
                        let districtName = '';
                        if (g.municipality_name && g.municipality_name.trim() !== '') {
                          municipalityName = g.municipality_name;
                        }
                        if (g.district_name && g.district_name.trim() !== '') {
                          districtName = g.district_name;
                        }
                        if (!municipalityName && g.ward?.municipality) {
                          municipalityName = g.ward.municipality.name || '';
                          if (!districtName && g.ward.municipality.district) {
                            districtName = g.ward.municipality.district.name || '';
                          }
                        }
                        if (municipalityName && districtName) {
                          locationDisplay = `${municipalityName}, ${districtName}`;
                        } else if (municipalityName) {
                          locationDisplay = municipalityName;
                        } else if (districtName) {
                          locationDisplay = districtName;
                        } else {
                          locationDisplay = 'Not specified';
                        }

                        return (
                          <div key={g.id} className="flex flex-col justify-between border border-gray-200 rounded-xl p-5 bg-white shadow-sm hover:shadow-md transition">
                            {/* Header with ID and Date */}
                            <div className="mb-3 pb-3 border-b border-gray-100">
                              <div className="flex items-center justify-between mb-1">
                                <span className="text-sm font-bold text-gray-700">Complaint #{g.id}</span>
                                <span className={`px-2 py-1 rounded text-xs font-semibold ${statusLabel === 'Resolved' ? 'bg-green-100 text-green-700' : statusLabel === 'Pending' ? 'bg-yellow-100 text-yellow-700' : statusLabel === 'In Progress' ? 'bg-blue-100 text-blue-700' : 'bg-red-100 text-red-700'}`}>
                                  {statusLabel}
                                </span>
                              </div>
                              <span className="text-xs text-gray-500">{formattedDate}</span>
                            </div>

                            {/* Department and Urgency */}
                            <div className="mb-3 space-y-2">
                              <div className="flex items-center gap-2">
                                <span className="text-xs font-semibold text-gray-500">Department:</span>
                                <span className="text-sm font-medium text-[#E8214A]">{departmentDisplay}</span>
                              </div>
                              <div className="flex items-center gap-2">
                                <span className="text-xs font-semibold text-gray-500">Priority:</span>
                                <span className={`inline-block text-xs font-semibold px-2 py-1 rounded ${urgencyDisplay === 'HIGHLY URGENT' ? 'bg-red-100 text-red-700' : urgencyDisplay === 'URGENT' ? 'bg-orange-100 text-orange-700' : 'bg-gray-100 text-gray-700'}`}>
                                  {urgencyDisplay}
                                </span>
                              </div>
                            </div>

                            {/* Location */}
                            <div className="mb-3 space-y-2">
                              <div className="flex items-start gap-2">
                                <span className="text-xs font-semibold text-gray-500 whitespace-nowrap">Location:</span>
                                <span className="text-sm text-gray-700">{locationDisplay}</span>
                              </div>
                              <div className="flex items-center gap-2">
                                <span className="text-xs font-semibold text-gray-500">Ward:</span>
                                <span className="text-sm text-gray-700">{wardDisplay}</span>
                              </div>
                            </div>

                            {/* Message */}
                            <div className="mb-4 grow">
                              <p className="text-xs font-semibold text-gray-500 mb-1">Description:</p>
                              <p className="text-sm text-gray-600 line-clamp-3">
                                {g.message && g.message.trim() !== '' 
                                  ? g.message 
                                  : 'No description provided'}
                              </p>
                            </div>

                            {/* Action Buttons */}
                            <div className="flex gap-2 pt-3 border-t border-gray-100">
                              <button 
                                onClick={() => handleViewDetails(g)}
                                className="flex-1 bg-blue-50 hover:bg-blue-100 text-blue-700 px-3 py-2 rounded-lg text-xs font-semibold transition shadow-sm"
                                title="View Details"
                              >
                                View Details
                              </button>
                              <button 
                                onClick={() => handleDeleteClick(g.id)}
                                className="flex-1 bg-red-50 hover:bg-red-100 text-red-700 px-3 py-2 rounded-lg text-xs font-semibold transition shadow-sm"
                                title="Delete Complaint"
                              >
                                Delete
                              </button>
                            </div>
                          </div>
                        );
                      })}
                  </div>

                  {/* Pagination Controls */}
                  {complaints.length > itemsPerPage && (
                    <div className="mt-6 flex items-center justify-center gap-2">
                      {/* Previous Button */}
                      <button
                        onClick={() => setCurrentPage(prev => Math.max(prev - 1, 1))}
                        disabled={currentPage === 1}
                        className="px-4 py-2 border border-gray-300 rounded-lg text-sm font-medium text-gray-700 hover:bg-gray-50 disabled:opacity-50 disabled:cursor-not-allowed transition"
                      >
                        Previous
                      </button>

                      {/* Page Numbers */}
                      <div className="flex gap-1">
                        {Array.from({ length: Math.ceil(complaints.length / itemsPerPage) }, (_, i) => i + 1).map((pageNum) => {
                          // Show first page, last page, current page, and pages around current
                          const totalPages = Math.ceil(complaints.length / itemsPerPage);
                          const showPage = 
                            pageNum === 1 || 
                            pageNum === totalPages || 
                            (pageNum >= currentPage - 1 && pageNum <= currentPage + 1);
                          
                          const showEllipsis = 
                            (pageNum === 2 && currentPage > 3) || 
                            (pageNum === totalPages - 1 && currentPage < totalPages - 2);

                          if (showEllipsis) {
                            return <span key={pageNum} className="px-2 py-2 text-gray-400">...</span>;
                          }

                          if (!showPage) return null;

                          return (
                            <button
                              key={pageNum}
                              onClick={() => setCurrentPage(pageNum)}
                              className={`px-4 py-2 border rounded-lg text-sm font-medium transition ${
                                currentPage === pageNum
                                  ? 'bg-[#E8214A] text-white border-[#E8214A]'
                                  : 'border-gray-300 text-gray-700 hover:bg-gray-50'
                              }`}
                            >
                              {pageNum}
                            </button>
                          );
                        })}
                      </div>

                      {/* Next Button */}
                      <button
                        onClick={() => setCurrentPage(prev => Math.min(prev + 1, Math.ceil(complaints.length / itemsPerPage)))}
                        disabled={currentPage === Math.ceil(complaints.length / itemsPerPage)}
                        className="px-4 py-2 border border-gray-300 rounded-lg text-sm font-medium text-gray-700 hover:bg-gray-50 disabled:opacity-50 disabled:cursor-not-allowed transition"
                      >
                        Next
                      </button>
                    </div>
                  )}
                </>
              )}
            </div>
          )}
          {activeTab === "Submit Grievance" && (
            <div className="max-w-3xl mx-auto">
              <FileComplaintForm />
            </div>
          )}
          {activeTab === "Community" && (
            <section className="bg-white p-6 rounded-xl shadow-sm border mt-8">
              <div className="flex items-center gap-2 mb-2">
                {/* Removed missing icon: Info */}
                <h2 className="font-semibold text-gray-800 text-lg">Community Updates</h2>
              </div>
              <p className="text-sm text-gray-500 mb-4">Latest news from Ward 12</p>
              <div className="space-y-5">
                {updates.map((u, i) => (
                  <div key={i} className="flex items-start gap-3 border-t pt-3 first:border-t-0 first:pt-0">
                    {u.type === "success" ? null : null}
                    <div>
                      <h3 className="font-medium text-gray-800">{u.title}</h3>
                      <p className="text-sm text-gray-600">{u.desc}</p>
                      {u.date && <p className="text-xs text-gray-400 mt-1">{u.date}</p>}
                    </div>
                  </div>
                ))}
              </div>
            </section>
          )}
          {activeTab === "Support" && (
            <div className="mt-8 space-y-6">
              {/* Header */}
              <div className="bg-linear-to-r from-red-600 to-red-700 rounded-xl p-8 text-white">
                <h2 className="text-2xl font-bold mb-2">Need Help?</h2>
                <p className="text-red-100">We're here to assist you with your grievances and questions.</p>
              </div>

              {/* Contact Cards */}
              <div className="grid grid-cols-1 md:grid-cols-2 gap-6">
                {/* Email Support */}
                <div className="bg-white rounded-xl border border-gray-200 p-6 shadow-sm hover:shadow-md transition">
                  <div className="flex items-start gap-4">
                    <div className="bg-blue-100 rounded-full p-3">
                      <svg className="w-6 h-6 text-blue-600" fill="none" stroke="currentColor" viewBox="0 0 24 24">
                        <path strokeLinecap="round" strokeLinejoin="round" strokeWidth={2} d="M3 8l7.89 5.26a2 2 0 002.22 0L21 8M5 19h14a2 2 0 002-2V7a2 2 0 00-2-2H5a2 2 0 00-2 2v10a2 2 0 002 2z" />
                      </svg>
                    </div>
                    <div className="flex-1">
                      <h3 className="text-lg font-semibold text-gray-900 mb-1">Email Support</h3>
                      <p className="text-sm text-gray-600 mb-3">Get help via email within 24 hours</p>
                      <a 
                        href="mailto:info@grievance.gov.np" 
                        className="text-blue-600 hover:text-blue-700 font-medium text-sm flex items-center gap-1"
                      >
                        info@grievance.gov.np
                        <svg className="w-4 h-4" fill="none" stroke="currentColor" viewBox="0 0 24 24">
                          <path strokeLinecap="round" strokeLinejoin="round" strokeWidth={2} d="M14 5l7 7m0 0l-7 7m7-7H3" />
                        </svg>
                      </a>
                    </div>
                  </div>
                </div>

                {/* Phone Support */}
                <div className="bg-white rounded-xl border border-gray-200 p-6 shadow-sm hover:shadow-md transition">
                  <div className="flex items-start gap-4">
                    <div className="bg-green-100 rounded-full p-3">
                      <svg className="w-6 h-6 text-green-600" fill="none" stroke="currentColor" viewBox="0 0 24 24">
                        <path strokeLinecap="round" strokeLinejoin="round" strokeWidth={2} d="M3 5a2 2 0 012-2h3.28a1 1 0 01.948.684l1.498 4.493a1 1 0 01-.502 1.21l-2.257 1.13a11.042 11.042 0 005.516 5.516l1.13-2.257a1 1 0 011.21-.502l4.493 1.498a1 1 0 01.684.949V19a2 2 0 01-2 2h-1C9.716 21 3 14.284 3 6V5z" />
                      </svg>
                    </div>
                    <div className="flex-1">
                      <h3 className="text-lg font-semibold text-gray-900 mb-1">Phone Support</h3>
                      <p className="text-sm text-gray-600 mb-3">Call us: Mon-Fri, 9 AM - 5 PM</p>
                      <a 
                        href="tel:+9779800000000" 
                        className="text-green-600 hover:text-green-700 font-medium text-sm flex items-center gap-1"
                      >
                        +977 980-0000000
                        <svg className="w-4 h-4" fill="none" stroke="currentColor" viewBox="0 0 24 24">
                          <path strokeLinecap="round" strokeLinejoin="round" strokeWidth={2} d="M14 5l7 7m0 0l-7 7m7-7H3" />
                        </svg>
                      </a>
                    </div>
                  </div>
                </div>

                {/* Office Visit */}
                <div className="bg-white rounded-xl border border-gray-200 p-6 shadow-sm hover:shadow-md transition">
                  <div className="flex items-start gap-4">
                    <div className="bg-purple-100 rounded-full p-3">
                      <svg className="w-6 h-6 text-purple-600" fill="none" stroke="currentColor" viewBox="0 0 24 24">
                        <path strokeLinecap="round" strokeLinejoin="round" strokeWidth={2} d="M17.657 16.657L13.414 20.9a1.998 1.998 0 01-2.827 0l-4.244-4.243a8 8 0 1111.314 0z" />
                        <path strokeLinecap="round" strokeLinejoin="round" strokeWidth={2} d="M15 11a3 3 0 11-6 0 3 3 0 016 0z" />
                      </svg>
                    </div>
                    <div className="flex-1">
                      <h3 className="text-lg font-semibold text-gray-900 mb-1">Visit Office</h3>
                      <p className="text-sm text-gray-600 mb-3">Walk-in support available</p>
                      <p className="text-sm text-gray-700">
                        Municipal Office, Ward 12<br />
                        Kathmandu, Nepal
                      </p>
                    </div>
                  </div>
                </div>

                {/* Live Chat */}
                <div className="bg-white rounded-xl border border-gray-200 p-6 shadow-sm hover:shadow-md transition">
                  <div className="flex items-start gap-4">
                    <div className="bg-orange-100 rounded-full p-3">
                      <svg className="w-6 h-6 text-orange-600" fill="none" stroke="currentColor" viewBox="0 0 24 24">
                        <path strokeLinecap="round" strokeLinejoin="round" strokeWidth={2} d="M8 12h.01M12 12h.01M16 12h.01M21 12c0 4.418-4.03 8-9 8a9.863 9.863 0 01-4.255-.949L3 20l1.395-3.72C3.512 15.042 3 13.574 3 12c0-4.418 4.03-8 9-8s9 3.582 9 8z" />
                      </svg>
                    </div>
                    <div className="flex-1">
                      <h3 className="text-lg font-semibold text-gray-900 mb-1">Live Chat</h3>
                      <p className="text-sm text-gray-600 mb-3">Chat with our support team</p>
                      <button className="bg-orange-600 hover:bg-orange-700 text-white px-4 py-2 rounded-lg text-sm font-semibold transition">
                        Start Chat
                      </button>
                    </div>
                  </div>
                </div>
              </div>

              {/* FAQ Section */}
              <div className="bg-white rounded-xl border border-gray-200 p-6 shadow-sm">
                <h3 className="text-xl font-bold text-gray-900 mb-4">Frequently Asked Questions</h3>
                <div className="space-y-4">
                  <details className="group">
                    <summary className="flex items-center justify-between cursor-pointer p-4 bg-gray-50 rounded-lg hover:bg-gray-100 transition">
                      <span className="font-semibold text-gray-800">How do I track my complaint?</span>
                      <svg className="w-5 h-5 text-gray-500 group-open:rotate-180 transition-transform" fill="none" stroke="currentColor" viewBox="0 0 24 24">
                        <path strokeLinecap="round" strokeLinejoin="round" strokeWidth={2} d="M19 9l-7 7-7-7" />
                      </svg>
                    </summary>
                    <div className="p-4 text-sm text-gray-600 leading-relaxed">
                      You can track your complaint by going to the "My Grievances" section. Each complaint shows its current status and you can click "View Details" for more information.
                    </div>
                  </details>

                  <details className="group">
                    <summary className="flex items-center justify-between cursor-pointer p-4 bg-gray-50 rounded-lg hover:bg-gray-100 transition">
                      <span className="font-semibold text-gray-800">How long does it take to resolve a complaint?</span>
                      <svg className="w-5 h-5 text-gray-500 group-open:rotate-180 transition-transform" fill="none" stroke="currentColor" viewBox="0 0 24 24">
                        <path strokeLinecap="round" strokeLinejoin="round" strokeWidth={2} d="M19 9l-7 7-7-7" />
                      </svg>
                    </summary>
                    <div className="p-4 text-sm text-gray-600 leading-relaxed">
                      The average resolution time is 6-7 days. However, this varies depending on the complexity and urgency of your complaint. Urgent issues are prioritized and addressed faster.
                    </div>
                  </details>

                  <details className="group">
                    <summary className="flex items-center justify-between cursor-pointer p-4 bg-gray-50 rounded-lg hover:bg-gray-100 transition">
                      <span className="font-semibold text-gray-800">Can I update my complaint after submission?</span>
                      <svg className="w-5 h-5 text-gray-500 group-open:rotate-180 transition-transform" fill="none" stroke="currentColor" viewBox="0 0 24 24">
                        <path strokeLinecap="round" strokeLinejoin="round" strokeWidth={2} d="M19 9l-7 7-7-7" />
                      </svg>
                    </summary>
                    <div className="p-4 text-sm text-gray-600 leading-relaxed">
                      Currently, you cannot edit a submitted complaint directly. However, you can add additional information by contacting our support team via email or phone with your complaint ID.
                    </div>
                  </details>

                  <details className="group">
                    <summary className="flex items-center justify-between cursor-pointer p-4 bg-gray-50 rounded-lg hover:bg-gray-100 transition">
                      <span className="font-semibold text-gray-800">What information do I need to file a complaint?</span>
                      <svg className="w-5 h-5 text-gray-500 group-open:rotate-180 transition-transform" fill="none" stroke="currentColor" viewBox="0 0 24 24">
                        <path strokeLinecap="round" strokeLinejoin="round" strokeWidth={2} d="M19 9l-7 7-7-7" />
                      </svg>
                    </summary>
                    <div className="p-4 text-sm text-gray-600 leading-relaxed">
                      You need to provide your location details (District, Municipality, Ward), a clear description of your issue, and optionally attach any supporting documents or photos.
                    </div>
                  </details>

                  <details className="group">
                    <summary className="flex items-center justify-between cursor-pointer p-4 bg-gray-50 rounded-lg hover:bg-gray-100 transition">
                      <span className="font-semibold text-gray-800">How will I be notified about updates?</span>
                      <svg className="w-5 h-5 text-gray-500 group-open:rotate-180 transition-transform" fill="none" stroke="currentColor" viewBox="0 0 24 24">
                        <path strokeLinecap="round" strokeLinejoin="round" strokeWidth={2} d="M19 9l-7 7-7-7" />
                      </svg>
                    </summary>
                    <div className="p-4 text-sm text-gray-600 leading-relaxed">
                      You will receive notifications via email and SMS when your complaint status changes. Make sure your contact information is up to date in your profile.
                    </div>
                  </details>
                </div>
              </div>

              {/* Help Resources */}
              <div className="bg-white rounded-xl border border-gray-200 p-6 shadow-sm">
                <h3 className="text-xl font-bold text-gray-900 mb-4">Helpful Resources</h3>
                <div className="grid grid-cols-1 md:grid-cols-3 gap-4">
                  <a href="#" className="flex items-center gap-3 p-4 bg-blue-50 rounded-lg hover:bg-blue-100 transition group">
                    <svg className="w-8 h-8 text-blue-600" fill="none" stroke="currentColor" viewBox="0 0 24 24">
                      <path strokeLinecap="round" strokeLinejoin="round" strokeWidth={2} d="M12 6.253v13m0-13C10.832 5.477 9.246 5 7.5 5S4.168 5.477 3 6.253v13C4.168 18.477 5.754 18 7.5 18s3.332.477 4.5 1.253m0-13C13.168 5.477 14.754 5 16.5 5c1.747 0 3.332.477 4.5 1.253v13C19.832 18.477 18.247 18 16.5 18c-1.746 0-3.332.477-4.5 1.253" />
                    </svg>
                    <div>
                      <p className="font-semibold text-gray-900">User Guide</p>
                      <p className="text-xs text-gray-600">Learn how to use the system</p>
                    </div>
                  </a>

                  <a href="#" className="flex items-center gap-3 p-4 bg-green-50 rounded-lg hover:bg-green-100 transition group">
                    <svg className="w-8 h-8 text-green-600" fill="none" stroke="currentColor" viewBox="0 0 24 24">
                      <path strokeLinecap="round" strokeLinejoin="round" strokeWidth={2} d="M9 12h6m-6 4h6m2 5H7a2 2 0 01-2-2V5a2 2 0 012-2h5.586a1 1 0 01.707.293l5.414 5.414a1 1 0 01.293.707V19a2 2 0 01-2 2z" />
                    </svg>
                    <div>
                      <p className="font-semibold text-gray-900">Documentation</p>
                      <p className="text-xs text-gray-600">View complete docs</p>
                    </div>
                  </a>

                  <a href="#" className="flex items-center gap-3 p-4 bg-purple-50 rounded-lg hover:bg-purple-100 transition group">
                    <svg className="w-8 h-8 text-purple-600" fill="none" stroke="currentColor" viewBox="0 0 24 24">
                      <path strokeLinecap="round" strokeLinejoin="round" strokeWidth={2} d="M14.752 11.168l-3.197-2.132A1 1 0 0010 9.87v4.263a1 1 0 001.555.832l3.197-2.132a1 1 0 000-1.664z" />
                      <path strokeLinecap="round" strokeLinejoin="round" strokeWidth={2} d="M21 12a9 9 0 11-18 0 9 9 0 0118 0z" />
                    </svg>
                    <div>
                      <p className="font-semibold text-gray-900">Video Tutorials</p>
                      <p className="text-xs text-gray-600">Watch step-by-step guides</p>
                    </div>
                  </a>
                </div>
              </div>
            </div>
          )}
        </div>
      </main>
      
      {/* View Details Modal */}
      {showDetailsModal && selectedComplaint && (
        <div className="fixed inset-0 bg-black bg-opacity-50 flex items-center justify-center z-50 p-4">
          <div className="bg-white rounded-xl shadow-2xl max-w-2xl w-full max-h-[90vh] overflow-y-auto">
            <div className="sticky top-0 bg-white border-b border-gray-200 px-6 py-4 flex justify-between items-center">
              <h2 className="text-xl font-bold text-gray-900">Complaint Details</h2>
              <button
                onClick={() => setShowDetailsModal(false)}
                className="text-gray-400 hover:text-gray-600 transition"
                title="Close modal"
                aria-label="Close modal"
              >
                <svg className="w-6 h-6" fill="none" stroke="currentColor" viewBox="0 0 24 24">
                  <path strokeLinecap="round" strokeLinejoin="round" strokeWidth={2} d="M6 18L18 6M6 6l12 12" />
                </svg>
              </button>
            </div>
            
            <div className="p-6 space-y-4">
              {/* Complaint ID and Status */}
              <div className="flex items-center justify-between pb-4 border-b border-gray-200">
                <div>
                  <span className="text-sm text-gray-500">Complaint ID</span>
                  <p className="text-lg font-bold text-gray-900">#{selectedComplaint?.id}</p>
                </div>
                <span className={`px-3 py-1.5 rounded-lg text-sm font-semibold ${
                  selectedComplaint?.status_name === 'Resolved' ? 'bg-green-100 text-green-700' :
                  selectedComplaint?.status_name === 'In Progress' ? 'bg-blue-100 text-blue-700' :
                  selectedComplaint?.status_name === 'Pending' ? 'bg-yellow-100 text-yellow-700' :
                  'bg-red-100 text-red-700'
                }`}>
                  {selectedComplaint?.status_name || selectedComplaint?.current_status || 'Pending'}
                </span>
              </div>

              {/* Department and Urgency */}
              <div className="grid grid-cols-2 gap-4">
                <div>
                  <span className="text-sm text-gray-500">Department</span>
                  <p className="text-base font-semibold text-gray-900">{selectedComplaint?.department_name || selectedComplaint?.department || 'General'}</p>
                </div>
                <div>
                  <span className="text-sm text-gray-500">Priority</span>
                  <p className={`text-base font-semibold ${
                    (selectedComplaint?.urgency_name || selectedComplaint?.urgency) === 'HIGHLY URGENT' ? 'text-red-600' :
                    (selectedComplaint?.urgency_name || selectedComplaint?.urgency) === 'URGENT' ? 'text-orange-600' :
                    'text-gray-600'
                  }`}>
                    {selectedComplaint?.urgency_name || selectedComplaint?.urgency || 'NORMAL'}
                  </p>
                </div>
              </div>

              {/* Location Details */}
              <div className="grid grid-cols-2 gap-4">
                <div>
                  <span className="text-sm text-gray-500">Location</span>
                  <p className="text-base text-gray-900">
                    {selectedComplaint?.municipality_name && selectedComplaint?.district_name
                      ? `${selectedComplaint?.municipality_name}, ${selectedComplaint?.district_name}`
                      : selectedComplaint?.municipality_name || selectedComplaint?.district_name || 'Not specified'}
                  </p>
                </div>
                <div>
                  <span className="text-sm text-gray-500">Ward</span>
                  <p className="text-base text-gray-900">
                    {selectedComplaint?.ward_name || (selectedComplaint?.ward_number ? `Ward ${selectedComplaint?.ward_number}` : '-')}
                  </p>
                </div>
              </div>

              {/* Date Submitted */}
              <div>
                <span className="text-sm text-gray-500">Date Submitted</span>
                <p className="text-base text-gray-900">
                  {selectedComplaint?.created_at
                    ? new Date(selectedComplaint?.created_at).toLocaleDateString('en-US', {
                        year: 'numeric', month: 'long', day: 'numeric', 
                        hour: '2-digit', minute: '2-digit' 
                      })
                    : 'N/A'}
                </p>
              </div>

              {/* Full Message */}
              <div>
                <span className="text-sm text-gray-500">Description</span>
                <p className="text-base text-gray-900 mt-2 p-4 bg-gray-50 rounded-lg leading-relaxed">
                  {selectedComplaint?.message || 'No description provided'}
                </p>
              </div>
            </div>

            <div className="sticky bottom-0 bg-gray-50 border-t border-gray-200 px-6 py-4 flex justify-end">
              <button
                onClick={() => setShowDetailsModal(false)}
                className="bg-gray-200 hover:bg-gray-300 text-gray-700 px-6 py-2 rounded-lg font-semibold transition"
              >
                Close
              </button>
            </div>
          </div>
        </div>
      )}

      {/* Delete Confirmation Modal */}
      {showDeleteConfirm && (
        <div className="fixed inset-0 bg-black bg-opacity-50 flex items-center justify-center z-50 p-4">
          <div className="bg-white rounded-xl shadow-2xl max-w-md w-full">
            <div className="p-6">
              <div className="flex items-center justify-center w-16 h-16 bg-red-100 rounded-full mx-auto mb-4">
                <svg className="w-8 h-8 text-red-600" fill="none" stroke="currentColor" viewBox="0 0 24 24">
                  <path strokeLinecap="round" strokeLinejoin="round" strokeWidth={2} d="M19 7l-.867 12.142A2 2 0 0116.138 21H7.862a2 2 0 01-1.995-1.858L5 7m5 4v6m4-6v6m1-10V4a1 1 0 00-1-1h-4a1 1 0 00-1 1v3M4 7h16" />
                </svg>
              </div>
              <h2 className="text-xl font-bold text-gray-900 text-center mb-2">Delete Complaint?</h2>
              <p className="text-gray-600 text-center mb-6">
                Are you sure you want to delete complaint #{complaintToDelete}? This action cannot be undone.
              </p>
              <div className="flex gap-3">
                <button
                  onClick={() => {
                    setShowDeleteConfirm(false);
                    setComplaintToDelete(null);
                  }}
                  disabled={deleting}
                  className="flex-1 bg-gray-200 hover:bg-gray-300 text-gray-700 px-4 py-2.5 rounded-lg font-semibold transition disabled:opacity-50"
                >
                  Cancel
                </button>
                <button
                  onClick={confirmDelete}
                  disabled={deleting}
                  className="flex-1 bg-red-600 hover:bg-red-700 text-white px-4 py-2.5 rounded-lg font-semibold transition disabled:opacity-50"
                >
                  {deleting ? 'Deleting...' : 'Delete'}
                </button>
              </div>
            </div>
          </div>
        </div>
      )}
      
      {/* Footer - Same as Landing Page */}
      <footer className="bg-[#003C88] text-white py-12 mt-16">
        <div className="max-w-7xl mx-auto px-8 grid grid-cols-1 md:grid-cols-3 gap-8">
          {/* Left: Logo & Description */}
          <div>
            <div className="flex items-center gap-2 mb-3">
              <img src="/nepal-flag.gif" alt="Nepal Flag" className="h-7 w-7 object-contain rounded shadow" />
              <h3 className="font-semibold text-lg">Citizen Grievance System</h3>
            </div>
            <p className="text-gray-200 text-sm leading-relaxed">A modern platform for citizens to voice their concerns and for local governance to respond efficiently.</p>
          </div>
          {/* Center: Contact Info */}
          <div className="md:ml-20">
            <h4 className="font-semibold text-lg mb-3">Contact Information</h4>
            <ul className="space-y-3 text-sm text-gray-200">
              <li className="flex items-center gap-2">
                {/* Removed missing icon: Phone */}
                <span>+977-1-4211000</span>
              </li>
              <li className="flex items-center gap-2">
                {/* Removed missing icon: Mail */}
                <span>support@sambodhan.gov.np</span>
              </li>
              <li className="flex items-center gap-2">
                {/* Removed missing icon: MapPin */}
                <span>Singha Durbar, Kathmandu, Nepal</span>
              </li>
            </ul>
          </div>
          {/* Right: Quick Links */}
          <div>
            <h4 className="font-semibold text-lg mb-3">Quick Links</h4>
            <ul className="space-y-2 text-sm text-gray-200">
              <li><a href="#" className="hover:text-white">Privacy Policy</a></li>
              <li><a href="#" className="hover:text-white">Terms of Service</a></li>
              <li><a href="#" className="hover:text-white">Help & Support</a></li>
              <li><a href="#" className="hover:text-white">Accessibility</a></li>
            </ul>
          </div>
        </div>

        {/* Bottom Note */}
        <div className="mt-10 border-t border-white/20 pt-6 text-center text-sm text-gray-200">
          © 2025 Government of Nepal. All rights reserved.
        </div>
      </footer>
  {/* <DashboardFooter /> */}
    </div>
  );
};

export default DashboardPage;
<|MERGE_RESOLUTION|>--- conflicted
+++ resolved
@@ -1,12 +1,8 @@
 "use client";
 import React, { useEffect, useState, useRef } from "react";
 import { useAuth } from "@/contexts/AuthContext";
-<<<<<<< HEAD
 import apiClient from "@/lib/api-client";
 import Cookies from "js-cookie";
-=======
-import apiClient from "../../lib/api-client";
->>>>>>> 6084d9d5
 import DashboardInsights from "@/components/DashboardInsights";
 import FileComplaintForm from './FileComplaintForm';
 import SummaryCards from "@/components/dashboard/SummaryCards";
@@ -67,11 +63,7 @@
 
       {/* Workflow & Analytics */}
       <div className="grid grid-cols-1 md:grid-cols-2 gap-8 mt-8">
-<<<<<<< HEAD
         <PerformanceBenchmark data={performance} loading={loading} stats={summary} statsLoading={loading} />
-=======
-        <PerformanceBenchmark data={performance} loading={loading} stats={{}} statsLoading={false} />
->>>>>>> 6084d9d5
         <QualityMetricsChart data={qualityMetrics} loading={loading} />
       </div>
 
@@ -130,7 +122,6 @@
   const [loadingDistricts, setLoadingDistricts] = useState(true);
   const [loadingMunicipalities, setLoadingMunicipalities] = useState(false);
   const [loadingWards, setLoadingWards] = useState(false);
-<<<<<<< HEAD
   // Location selection states
   const [selectedDistrictId, setSelectedDistrictId] = useState<string | null>(null);
   const [selectedMunicipalityId, setSelectedMunicipalityId] = useState<string | null>(null);
@@ -168,41 +159,12 @@
   const [complaints, setComplaints] = useState<Complaint[]>([]);
   // Pagination state for My Grievances
   const [currentPage, setCurrentPage] = useState<number>(1);
-=======
-
-  // Add react-hook-form for grievance submission (must be before any use of watch)
-  const {
-    register,
-    handleSubmit,
-    watch,
-    formState: { errors },
-  } = useForm({});
-
-  // Sync selected district/municipality with form values
-  const selectedDistrictId = watch('district_id');
-  const selectedMunicipalityId = watch('municipality_id');
-
-  // Load districts on mount
-  useEffect(() => {
-    setLoadingDistricts(true);
-    apiClient.get('/locations/districts/')
-      .then((res: { data: any }) => setDistricts(res.data))
-      .catch(() => setDistricts([]))
-      .finally(() => setLoadingDistricts(false));
-  }, []);
-
->>>>>>> 6084d9d5
   // Load municipalities when district changes
   useEffect(() => {
     if (selectedDistrictId) {
       setLoadingMunicipalities(true);
-<<<<<<< HEAD
       apiClient.get(`/location/municipalities/?district_id=${selectedDistrictId}`)
         .then(res => setMunicipalities(res.data))
-=======
-      apiClient.get(`/locations/municipalities/?district_id=${selectedDistrictId}`)
-        .then((res: { data: any }) => setMunicipalities(res.data))
->>>>>>> 6084d9d5
         .catch(() => setMunicipalities([]))
         .finally(() => setLoadingMunicipalities(false));
     } else {
@@ -215,13 +177,8 @@
   useEffect(() => {
     if (selectedMunicipalityId) {
       setLoadingWards(true);
-<<<<<<< HEAD
       apiClient.get(`/location/wards/?municipality_id=${selectedMunicipalityId}`)
         .then(res => setWards(res.data))
-=======
-      apiClient.get(`/locations/wards/?municipality_id=${selectedMunicipalityId}`)
-        .then((res: { data: any }) => setWards(res.data))
->>>>>>> 6084d9d5
         .catch(() => setWards([]))
         .finally(() => setLoadingWards(false));
     } else {
@@ -315,13 +272,8 @@
 
   // Load categories and wards (simulate API)
   useEffect(() => {
-<<<<<<< HEAD
   apiClient.get('/chatbot/departments').then(res => setCategories(res.data)).catch(() => setCategories([]));
     apiClient.get('/location/wards/').then(res => setWards(res.data)).catch(() => setWards([]));
-=======
-  apiClient.get('/chatbot/departments').then((res: { data: any }) => setCategories(res.data)).catch(() => setCategories([]));
-    apiClient.get('/locations/wards/').then((res: { data: any }) => setWards(res.data)).catch(() => setWards([]));
->>>>>>> 6084d9d5
   }, []);
 
   const handleFormChange = (e: React.ChangeEvent<HTMLInputElement | HTMLSelectElement | HTMLTextAreaElement>) => {
@@ -377,7 +329,6 @@
     // }
     // Fetch complaints only once on mount
     useEffect(() => {
-<<<<<<< HEAD
       const token = Cookies.get('sambodhan_token');
       apiClient.get(`/complaints?citizen_id=${user?.id}`, {
         headers: {
@@ -390,13 +341,6 @@
           console.log("Complaints API Response:", userComplaints);
           if (userComplaints.length > 0) {
             console.log("First complaint sample:", userComplaints[0]);
-=======
-      apiClient.get("/chatbot/auth/complaints")
-        .then((res: any) => {
-          console.log("Complaints API Response:", res.data);
-          if (res.data.length > 0) {
-            console.log("First complaint sample:", res.data[0]);
->>>>>>> 6084d9d5
           }
           setComplaints(userComplaints);
           // Calculate stats
